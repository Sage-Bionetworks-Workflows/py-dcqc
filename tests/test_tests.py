from pathlib import Path
from tempfile import TemporaryDirectory

import pytest

from dcqc.target import Target
from dcqc.tests import tests
from dcqc.tests.test_abc import ExternalTestMixin, Process, TestABC, TestStatus


def test_that_the_file_extension_test_works_on_correct_files(test_targets):
    target = test_targets["good"]
    test = tests.FileExtensionTest(target)
    test_status = test.get_status()
    assert test_status == TestStatus.PASS


def test_that_the_file_extension_test_works_on_correct_remote_file(test_targets):
    target = test_targets["remote"]
    test = tests.FileExtensionTest(target)
    test_status = test.get_status()
    assert test_status == TestStatus.PASS


def test_that_a_tiff_file_with_good_extensions_is_passed(test_targets):
    target = test_targets["tiff"]
    test = tests.FileExtensionTest(target)
    assert test.get_status() == TestStatus.PASS


def test_that_the_file_extension_test_works_on_incorrect_files(test_targets):
    target = test_targets["bad"]
    test = tests.FileExtensionTest(target)
    test_status = test.get_status()
    assert test_status == TestStatus.FAIL


def test_that_the_md5_checksum_test_works_on_a_correct_file(test_targets):
    target = test_targets["good"]
    test = tests.Md5ChecksumTest(target)
    test_status = test.get_status()
    assert test_status == TestStatus.PASS


def test_that_the_md5_checksum_test_works_on_incorrect_files(test_targets):
    target = test_targets["bad"]
    test = tests.Md5ChecksumTest(target)
    test_status = test.get_status()
    assert test_status == TestStatus.FAIL


def test_that_the_json_load_test_works_on_a_correct_file(test_targets):
    target = test_targets["jsonld"]
    test = tests.JsonLoadTest(target)
    test_status = test.get_status()
    assert test_status == TestStatus.PASS


def test_that_the_json_load_test_works_on_incorrect_files(test_targets):
    target = test_targets["good"]
    test = tests.JsonLoadTest(target)
    test_status = test.get_status()
    assert test_status == TestStatus.FAIL


def test_that_the_jsonld_load_test_works_on_a_correct_file(test_targets):
    target = test_targets["jsonld"]
    test = tests.JsonLdLoadTest(target)
    test_status = test.get_status()
    assert test_status == TestStatus.PASS


def test_that_the_jsonld_load_test_works_on_incorrect_files(test_targets):
    target = test_targets["good"]
    test = tests.JsonLdLoadTest(target)
    test_status = test.get_status()
    assert test_status == TestStatus.FAIL


def test_that_all_external_tests_inherit_from_the_mixin_first():
    tests = TestABC.list_subclasses()
    for test in tests:
        if issubclass(test, ExternalTestMixin):
            mro = test.__mro__
            mixin_index = mro.index(ExternalTestMixin)
            abc_index = mro.index(TestABC)
            assert mixin_index < abc_index


def test_that_the_libtiff_info_test_correctly_interprets_exit_code_0_and_1(
    test_files, mocker
):
    tiff_file = test_files["tiff"]
    target = Target(tiff_file)
    with TemporaryDirectory() as tmp_dir:
        path_0 = Path(tmp_dir, "code_0.txt")
        path_1 = Path(tmp_dir, "code_1.txt")
        path_0.write_text("0")
        path_1.write_text("1")
        good_outputs = {"std_out": path_1, "std_err": path_1, "exit_code": path_0}
        bad_outputs = {"std_out": path_0, "std_err": path_0, "exit_code": path_1}

        test = tests.LibTiffInfoTest(target)
        mocker.patch.object(test, "_find_process_outputs", return_value=good_outputs)
        test_status = test.get_status()
        assert test_status == TestStatus.PASS

        test = tests.LibTiffInfoTest(target)
        mocker.patch.object(test, "_find_process_outputs", return_value=bad_outputs)
        test_status = test.get_status()
        assert test_status == TestStatus.FAIL


def test_that_the_libtiff_info_test_command_is_produced(test_targets):
    target = test_targets["tiff"]
    test = tests.LibTiffInfoTest(target)
    process = test.generate_process()
    assert "tiffinfo" in process.command


def test_that_the_bioformats_info_test_command_is_produced(test_targets):
    target = test_targets["tiff"]
    test = tests.BioFormatsInfoTest(target)
    process = test.generate_process()
    assert "showinf" in process.command


def test_that_the_ome_xml_schema_test_command_is_produced(test_targets):
    target = test_targets["tiff"]
    test = tests.OmeXmlSchemaTest(target)
    process = test.generate_process()
    assert "xmlvalid" in process.command


def test_that_the_md5_checksum_test_can_be_retrieved_by_name():
    test = TestABC.get_subclass_by_name("Md5ChecksumTest")
    assert test is tests.Md5ChecksumTest


def test_for_an_error_when_retrieving_a_random_test_by_name():
    with pytest.raises(ValueError):
        TestABC.get_subclass_by_name("FooBar")


def test_for_an_error_when_a_libtiff_info_test_is_given_multiple_files(test_files):
    tiff_file = test_files["tiff"]
    target = Target(tiff_file, tiff_file)

    assert not tests.Md5ChecksumTest.only_one_file_targets
    tests.Md5ChecksumTest(target)

    assert tests.LibTiffInfoTest.only_one_file_targets
    with pytest.raises(ValueError):
        tests.LibTiffInfoTest(target)


def test_that_process_output_files_can_be_found(get_data):
    std_out = get_data("tiffinfo/std_out.txt")
    std_err = get_data("tiffinfo/std_err.txt")
    exit_code = get_data("tiffinfo/exit_code.txt")
    with TemporaryDirectory() as tmp_dir:
        tmp_path = Path(tmp_dir)

        (tmp_path / std_out.name).symlink_to(std_out)
        (tmp_path / std_err.name).symlink_to(std_err)

        with pytest.raises(FileNotFoundError):
            ExternalTestMixin._find_process_outputs(tmp_path)

        (tmp_path / exit_code.name).symlink_to(exit_code)
        ExternalTestMixin._find_process_outputs(tmp_path)


def test_for_error_when_importing_unavailable_module(test_targets):
    target = test_targets["good"]
    test = tests.FileExtensionTest(target)
    with pytest.raises(ModuleNotFoundError):
        test.import_module("foobar")


def test_that_an_existing_module_can_be_imported(test_targets):
    target = test_targets["good"]
    test = tests.FileExtensionTest(target)
    imported = test.import_module("pytest")
    assert imported is pytest


def test_that_a_process_can_be_serialized_and_deserialized():
    process = Process("foo:bar", ["python"])
    process_dict = process.to_dict()
    process_from_dict = Process.from_dict(process_dict)
    assert process_dict == process_from_dict.to_dict()

<<<<<<< HEAD
def test_that_the_grep_date_test_correctly_interprets_exit_code_0_and_1(
    test_files, mocker
):
    tiff_file = test_files["tiff"]
    target = Target(tiff_file)
    with TemporaryDirectory() as tmp_dir:
        path_0 = Path(tmp_dir, "code_0.txt")
        path_1 = Path(tmp_dir, "code_1.txt")
        path_0.write_text("0")
        path_1.write_text("1")
        good_outputs = {"std_out": path_1, "std_err": path_1, "exit_code": path_0}
        bad_outputs = {"std_out": path_0, "std_err": path_0, "exit_code": path_1}

        test = tests.GrepDateTest(target)
        mocker.patch.object(test, "_find_process_outputs", return_value=good_outputs)
        test_status = test.get_status()
        assert test_status == TestStatus.PASS

        test = tests.LibTiffInfoTest(target)
        mocker.patch.object(test, "_find_process_outputs", return_value=bad_outputs)
        test_status = test.get_status()
        assert test_status == TestStatus.FAIL

def test_that_the_grep_date_test_command_is_produced(test_targets):
    target = test_targets["tiff"]
    test = tests.GrepDateTest(target)
    process = test.generate_process()
    assert "grep" in process.command
=======

def test_for_an_error_when_getting_one_file_from_multi_file_target(test_files):
    file = test_files["good"]
    target = Target(file, file)
    test = tests.FileExtensionTest(target)
    with pytest.raises(ValueError):
        test.get_file()
>>>>>>> 37c1d40f
<|MERGE_RESOLUTION|>--- conflicted
+++ resolved
@@ -191,7 +191,7 @@
     process_from_dict = Process.from_dict(process_dict)
     assert process_dict == process_from_dict.to_dict()
 
-<<<<<<< HEAD
+
 def test_that_the_grep_date_test_correctly_interprets_exit_code_0_and_1(
     test_files, mocker
 ):
@@ -215,17 +215,17 @@
         test_status = test.get_status()
         assert test_status == TestStatus.FAIL
 
+
 def test_that_the_grep_date_test_command_is_produced(test_targets):
     target = test_targets["tiff"]
     test = tests.GrepDateTest(target)
     process = test.generate_process()
     assert "grep" in process.command
-=======
+
 
 def test_for_an_error_when_getting_one_file_from_multi_file_target(test_files):
     file = test_files["good"]
     target = Target(file, file)
     test = tests.FileExtensionTest(target)
     with pytest.raises(ValueError):
-        test.get_file()
->>>>>>> 37c1d40f
+        test.get_file()