--- conflicted
+++ resolved
@@ -4,11 +4,8 @@
 
 class GrepDateTest(ExternalBaseTest):
     tier = 4
-<<<<<<< HEAD
     pass_code = "1"
-=======
     target: SingleTarget
->>>>>>> b9d016ff
 
     def generate_process(self) -> Process:
         path = self.target.file.stage()
