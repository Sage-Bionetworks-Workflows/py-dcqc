from dcqc.target import SingleTarget
from dcqc.tests.base_test import ExternalBaseTest, Process


class LibTiffInfoTest(ExternalBaseTest):
    tier = 2
<<<<<<< HEAD
    pass_code = "0"
=======
    target: SingleTarget
>>>>>>> b9d016ff

    def generate_process(self) -> Process:
        path = self.target.file.stage()
        command_args = [
            "tiffinfo",
            path,
        ]
        process = Process(
            container="quay.io/sagebionetworks/libtiff:2.0",
            command_args=command_args,
        )
        return process<|MERGE_RESOLUTION|>--- conflicted
+++ resolved
@@ -4,11 +4,8 @@
 
 class LibTiffInfoTest(ExternalBaseTest):
     tier = 2
-<<<<<<< HEAD
     pass_code = "0"
-=======
     target: SingleTarget
->>>>>>> b9d016ff
 
     def generate_process(self) -> Process:
         path = self.target.file.stage()
